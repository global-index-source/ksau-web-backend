--- conflicted
+++ resolved
@@ -2,12 +2,10 @@
 
 go 1.23.4
 
-<<<<<<< HEAD
-require github.com/rclone/rclone v1.68.2
-
-require github.com/golang-jwt/jwt/v5 v5.2.1 // indirect
-=======
-require github.com/shirou/gopsutil/v3 v3.24.5
+require (
+	github.com/golang-jwt/jwt/v5 v5.2.1
+	github.com/shirou/gopsutil/v3 v3.24.5
+)
 
 require (
 	github.com/davecgh/go-spew v1.1.2-0.20180830191138-d8f796af33cc // indirect
@@ -20,5 +18,4 @@
 	github.com/tklauser/numcpus v0.7.0 // indirect
 	github.com/yusufpapurcu/wmi v1.2.4 // indirect
 	golang.org/x/sys v0.22.0 // indirect
-)
->>>>>>> cac96634
+)